{
<<<<<<< HEAD
  "extends": [
    "tslint:latest",
    "tslint-config-prettier",
    "tslint-plugin-prettier"
  ],
  "rulesDirectory": [
    "tslint-no-focused-test"
  ],
  "rules": {
    "ban-types": false,
    "comment-format": false,
    "interface-name": false,
    "max-classes-per-file": false,
    "member-ordering": false,
    "no-bitwise": false,
    "no-empty-interface": false,
    "no-implicit-dependencies": [true, "dev"],
    "no-string-literal": false,
    "no-submodule-imports": false,
    "no-unused-expression": false,
    "object-literal-sort-keys": false,
    "ordered-imports": false,
    "prettier": [true, "prettier-config.json"],
    "semicolon": false,
    "variable-name": false,
    "no-focused-test": true,
    "no-console": false,
    "array-type": false,
    "class-name": false
  },
  "linterOptions": {
    "exclude": [
      "**/node_modules/**/*",
      "bin/**/*"
    ]
  } 
=======
  "extends": "@eth-optimism/dev/tslint.json"
>>>>>>> 244c2eb9
}<|MERGE_RESOLUTION|>--- conflicted
+++ resolved
@@ -1,42 +1,3 @@
 {
-<<<<<<< HEAD
-  "extends": [
-    "tslint:latest",
-    "tslint-config-prettier",
-    "tslint-plugin-prettier"
-  ],
-  "rulesDirectory": [
-    "tslint-no-focused-test"
-  ],
-  "rules": {
-    "ban-types": false,
-    "comment-format": false,
-    "interface-name": false,
-    "max-classes-per-file": false,
-    "member-ordering": false,
-    "no-bitwise": false,
-    "no-empty-interface": false,
-    "no-implicit-dependencies": [true, "dev"],
-    "no-string-literal": false,
-    "no-submodule-imports": false,
-    "no-unused-expression": false,
-    "object-literal-sort-keys": false,
-    "ordered-imports": false,
-    "prettier": [true, "prettier-config.json"],
-    "semicolon": false,
-    "variable-name": false,
-    "no-focused-test": true,
-    "no-console": false,
-    "array-type": false,
-    "class-name": false
-  },
-  "linterOptions": {
-    "exclude": [
-      "**/node_modules/**/*",
-      "bin/**/*"
-    ]
-  } 
-=======
   "extends": "@eth-optimism/dev/tslint.json"
->>>>>>> 244c2eb9
 }